--- conflicted
+++ resolved
@@ -262,11 +262,7 @@
     if (error.message === 'Not Found') {
         // In the real world, you would need to check if the say function was defined, falling back to the respond
         // function if not, and then falling back to only logging the error as a last resort.
-<<<<<<< HEAD
-        say(`I'm sorry <@${slackUserId}>, you aren't registered with Acme. Please use <https://acme.com/register> to use this app.`);
-=======
         await say(`I'm sorry <@${slackUserId}>, you aren't registered with Acme. Please use <https://acme.com/register> to use this app.`);
->>>>>>> 3a1fc9ed
         return;
     }
     
