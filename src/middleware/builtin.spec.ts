// tslint:disable:no-implicit-dependencies
import 'mocha';
import { assert } from 'chai';
import sinon from 'sinon';
<<<<<<< HEAD
import { ErrorCode } from '../errors';
import { Override, delay, wrapToResolveOnFirstCall, createFakeLogger } from '../test-helpers';
=======
import { ErrorCode, ContextMissingPropertyError } from '../errors';
import { Override, wrapToResolveOnFirstCall, createFakeLogger } from '../test-helpers';
>>>>>>> 3a1fc9ed
import rewiremock from 'rewiremock';
import {
  SlackEventMiddlewareArgs,
  NextMiddleware,
  Context,
  MessageEvent,
  SlackCommandMiddlewareArgs,
} from '../types';
import { onlyCommands, onlyEvents, matchCommandName, matchEventType, subtype } from './builtin';
<<<<<<< HEAD
import { SlashCommand } from '../types/command/index';
import { SlackEvent, AppMentionEvent, BotMessageEvent } from '../types/events/base-events';
=======
import { SlashCommand } from '../types/command';
import { SlackEvent, AppMentionEvent, BotMessageEvent } from '../types/events';
>>>>>>> 3a1fc9ed
import { WebClient } from '@slack/web-api';
import { Logger } from '@slack/logger';

describe('matchMessage()', () => {
  function initializeTestCase(pattern: string | RegExp): Mocha.AsyncFunc {
    return async () => {
      // Arrange
      const { matchMessage } = await importBuiltin();

      // Act
      const middleware = matchMessage(pattern);

      // Assert
      assert.isOk(middleware);
    };
  }

  function matchesPatternTestCase(pattern: string | RegExp, matchingText: string): Mocha.AsyncFunc {
    return async () => {
      // Arrange
      const dummyContext: DummyContext = {};
      const { fn: next, promise: onNextFirstCall } = wrapToResolveOnFirstCall(assertions);
      const fakeArgs = {
        next,
        message: createFakeMessageEvent(matchingText),
        context: dummyContext,
      } as unknown as MessageMiddlewareArgs;
      const { matchMessage } = await importBuiltin();

      // Act
      const middleware = matchMessage(pattern);
      await middleware(fakeArgs);

      // Assert
      async function assertions(...args: any[]): Promise<void> {
        // Assert that there is no error
        assert.notExists(args[0]);
        // The following assertion(s) check behavior that is only targeted at RegExp patterns
        if (typeof pattern !== 'string') {
          if (dummyContext.matches !== undefined) {
            assert.lengthOf(dummyContext.matches, 1);
          } else {
            assert.fail();
          }
        }
      }
      return onNextFirstCall;
    };
  }

  function notMatchesPatternTestCase(pattern: string | RegExp, nonMatchingText: string): Mocha.AsyncFunc {
    return async () => {
      // Arrange
      const dummyContext = {};
      const fakeNext = sinon.fake();
      const fakeArgs = {
        message: createFakeMessageEvent(nonMatchingText),
        context: dummyContext,
        next: fakeNext,
      } as unknown as MessageMiddlewareArgs;
      const { matchMessage } = await importBuiltin();

      // Act
      const middleware = matchMessage(pattern);
      await middleware(fakeArgs);

      // Assert
      assert(fakeNext.notCalled);
      assert.notProperty(dummyContext, 'matches');
    };
  }

  function noTextMessageTestCase(pattern: string | RegExp): Mocha.AsyncFunc {
    return async () => {
      // Arrange
      const dummyContext = {};
      const fakeNext = sinon.fake();
      const fakeArgs = {
        message: createFakeMessageEvent([{ type: 'divider' }]),
        context: dummyContext,
        next: fakeNext,
      } as unknown as MessageMiddlewareArgs;
      const { matchMessage } = await importBuiltin();

      // Act
      const middleware = matchMessage(pattern);
      await middleware(fakeArgs);

      // Assert
      assert(fakeNext.notCalled);
      assert.notProperty(dummyContext, 'matches');
    };
  }

  describe('using a string pattern', () => {
    const pattern = 'foo';
    const matchingText = 'foobar';
    const nonMatchingText = 'bar';
    it('should initialize', initializeTestCase(pattern));
    it('should match message events with a pattern that matches', matchesPatternTestCase(pattern, matchingText));
    it('should filter out message events with a pattern that does not match', notMatchesPatternTestCase(
      pattern, nonMatchingText,
    ));
    it('should filter out message events which do not have text (block kit)', noTextMessageTestCase(pattern));
  });

  describe('using a RegExp pattern', () => {
    const pattern = /foo/;
    const matchingText = 'foobar';
    const nonMatchingText = 'bar';
    it('should initialize', initializeTestCase(pattern));
    it('should match message events with a pattern that matches', matchesPatternTestCase(pattern, matchingText));
    it('should filter out message events with a pattern that does not match', notMatchesPatternTestCase(
      pattern, nonMatchingText,
    ));
    it('should filter out message events which do not have text (block kit)', noTextMessageTestCase(pattern));
  });
});

describe('directMention()', () => {
  it('should bail when the context does not provide a bot user ID', async () => {
    // Arrange
    const fakeArgs = {
      next: () => Promise.resolve(),
      message: createFakeMessageEvent(),
      context: {},
    } as unknown as MessageMiddlewareArgs;
    const { directMention } = await importBuiltin();

    // Act
    const middleware = directMention();

    let error;

    try {
      await middleware(fakeArgs);
    } catch (err) {
      error = err;
    }

    assert.instanceOf(error, Error);
    assert.propertyVal(error, 'code', ErrorCode.ContextMissingPropertyError);
    assert.propertyVal(error, 'missingProperty', 'botUserId');
  });

  it('should match message events that mention the bot user ID at the beginning of message text', async () => {
    // Arrange
    const fakeBotUserId = 'B123456';
    const messageText = `<@${fakeBotUserId}> hi`;
    const { fn: next, promise: onNextFirstCall } = wrapToResolveOnFirstCall(assertions);
    const fakeArgs = {
      next,
      message: createFakeMessageEvent(messageText),
      context: { botUserId: fakeBotUserId },
    } as unknown as MessageMiddlewareArgs;
    const { directMention } = await importBuiltin();

    // Act
    const middleware = directMention();
    await middleware(fakeArgs);

    // Assert
    async function assertions(...args: any[]): Promise<void> {
      // Assert that there is no error
      assert.notExists(args[0]);
    }
    return onNextFirstCall;
  });

  it('should not match message events that do not mention the bot user ID', async () => {
    // Arrange
    const fakeBotUserId = 'B123456';
    const messageText = 'hi';
    const fakeNext = sinon.fake();
    const fakeArgs = {
      next: fakeNext,
      message: createFakeMessageEvent(messageText),
      context: { botUserId: fakeBotUserId },
    } as unknown as MessageMiddlewareArgs;
    const { directMention } = await importBuiltin();

    // Act
    const middleware = directMention();
    await middleware(fakeArgs);

    // Assert
    assert(fakeNext.notCalled);
  });

  it('should not match message events that mention the bot user ID NOT at the beginning of message text', async () => {
    // Arrange
    const fakeBotUserId = 'B123456';
    const messageText = `hello <@${fakeBotUserId}>`;
    const fakeNext = sinon.fake();
    const fakeArgs = {
      next: fakeNext,
      message: createFakeMessageEvent(messageText),
      context: { botUserId: fakeBotUserId },
    } as unknown as MessageMiddlewareArgs;
    const { directMention } = await importBuiltin();

    // Act
    const middleware = directMention();
    await middleware(fakeArgs);

    // Assert
    assert(fakeNext.notCalled);
  });

  it('should not match message events which do not have text (block kit)', async () => {
    // Arrange
    const fakeBotUserId = 'B123456';
    const fakeNext = sinon.fake();
    const fakeArgs = {
      next: fakeNext,
      message: createFakeMessageEvent([{ type: 'divider' }]),
      context: { botUserId: fakeBotUserId },
    } as unknown as MessageMiddlewareArgs;
    const { directMention } = await importBuiltin();

    // Act
    const middleware = directMention();
    await middleware(fakeArgs);

    // Assert
    assert(fakeNext.notCalled);
  });

  it('should not match message events that contain a link to a conversation at the beginning', async () => {
    // Arrange
    const fakeBotUserId = 'B123456';
    const messageText = '<#C12345> hi';
    const fakeNext = sinon.fake();
    const fakeArgs = {
      next: fakeNext,
      message: createFakeMessageEvent(messageText),
      context: { botUserId: fakeBotUserId },
    } as unknown as MessageMiddlewareArgs;
    const { directMention } = await importBuiltin();

    // Act
    const middleware = directMention();
    await middleware(fakeArgs);

    // Assert
    assert(fakeNext.notCalled);
  });
});

describe('ignoreSelf()', () => {
  it('should handle context missing error', async () => {
    // Arrange
    const fakeNext = sinon.fake.resolves(null);
    const fakeBotUserId = undefined;
    const fakeArgs = {
      next: fakeNext,
      context: { botUserId: fakeBotUserId, botId: fakeBotUserId },
    } as unknown as MemberJoinedOrLeftChannelMiddlewareArgs;

    const { ignoreSelf: getIgnoreSelfMiddleware } = await importBuiltin();

    // Act
    const middleware = getIgnoreSelfMiddleware();

    let error;
    try {
      await middleware(fakeArgs);
    } catch (err) {
      error = err;
    }

    // Assert
    const expectedError = new ContextMissingPropertyError(
      'botId',
      'Cannot ignore events from the app without a bot ID. Ensure authorize callback returns a botId.',
    );

    assert.equal(error.code, expectedError.code);
    assert.equal(error.missingProperty, expectedError.missingProperty);
  });

  it('should immediately call next(), because incoming middleware args don\'t contain event', async () => {
    // Arrange
    const fakeNext = sinon.fake();
    const fakeBotUserId = 'BUSER1';
    const fakeArgs = {
      next: fakeNext,
      context: { botUserId: fakeBotUserId, botId: fakeBotUserId },
      command: {
        command: '/fakeCommand',
      },
    } as unknown as CommandMiddlewareArgs;

    const { ignoreSelf: getIgnoreSelfMiddleware } = await importBuiltin();

    // Act
    const middleware = getIgnoreSelfMiddleware();
    await middleware(fakeArgs);

    // Assert
    assert(fakeNext.calledOnce);
  });

  it('should look for an event identified as a bot message from the same bot ID as this app and skip it', async () => {
    // Arrange
    const fakeNext = sinon.fake();
    const fakeBotUserId = 'BUSER1';
    // TODO: Fix typings here
    const fakeArgs = {
      next: fakeNext,
      context: { botUserId: fakeBotUserId, botId: fakeBotUserId },
      event: {
        type: 'message',
        subtype: 'bot_message',
        bot_id: fakeBotUserId,
      },
      message: {
        type: 'message',
        subtype: 'bot_message',
        bot_id: fakeBotUserId,
      },
    } as any;

    const { ignoreSelf: getIgnoreSelfMiddleware } = await importBuiltin();

    // Act
    const middleware = getIgnoreSelfMiddleware();
    await middleware(fakeArgs);

    // Assert
    assert(fakeNext.notCalled);
  });

  it('should filter an event out, because it matches our own app and shouldn\'t be retained', async () => {
    // Arrange
    const fakeNext = sinon.fake();
    const fakeBotUserId = 'BUSER1';
    const fakeArgs = {
      next: fakeNext,
      context: { botUserId: fakeBotUserId, botId: fakeBotUserId },
      event: {
        type: 'tokens_revoked',
        user: fakeBotUserId,
      },
    } as unknown as TokensRevokedMiddlewareArgs;

    const { ignoreSelf: getIgnoreSelfMiddleware } = await importBuiltin();

    // Act
    const middleware = getIgnoreSelfMiddleware();
    await middleware(fakeArgs);

    // Assert
    assert(fakeNext.notCalled);
  });

  it('should filter an event out, because it matches our own app and shouldn\'t be retained', async () => {
    // Arrange
    const fakeNext = sinon.fake();
    const fakeBotUserId = 'BUSER1';
    const fakeArgs = {
      next: fakeNext,
      context: { botUserId: fakeBotUserId, botId: fakeBotUserId },
      event: {
        type: 'tokens_revoked',
        user: fakeBotUserId,
      },
    } as unknown as TokensRevokedMiddlewareArgs;

    const { ignoreSelf: getIgnoreSelfMiddleware } = await importBuiltin();

    // Act
    const middleware = getIgnoreSelfMiddleware();
    await middleware(fakeArgs);

    // Assert
    assert(fakeNext.notCalled);
  });

  it('shouldn\'t filter an event out, because it should be retained', async () => {
    // Arrange
    const fakeNext = sinon.fake();
    const fakeBotUserId = 'BUSER1';
    const eventsWhichShouldNotBeFilteredOut = ['member_joined_channel', 'member_left_channel'];

    const listOfFakeArgs = eventsWhichShouldNotBeFilteredOut.map((eventType) => {
      return {
        next: fakeNext,
        context: { botUserId: fakeBotUserId, botId: fakeBotUserId },
        event: {
          type: eventType,
          user: fakeBotUserId,
        },
      } as unknown as MemberJoinedOrLeftChannelMiddlewareArgs;
    });

    const { ignoreSelf: getIgnoreSelfMiddleware } = await importBuiltin();

    // Act
    const middleware = getIgnoreSelfMiddleware();
    await Promise.all(listOfFakeArgs.map(middleware));

    // Assert
    assert.equal(fakeNext.callCount, listOfFakeArgs.length);
  });
});

describe('onlyCommands', () => {
  const logger = createFakeLogger();
  const client = new WebClient(undefined, { logger, slackApiUrl: undefined });

  it('should detect valid requests', async () => {
    const payload: SlashCommand = { ...validCommandPayload };
    const fakeNext = sinon.fake();
<<<<<<< HEAD
    onlyCommands({
=======
    await onlyCommands({
>>>>>>> 3a1fc9ed
      logger,
      client,
      payload,
      command: payload,
      body: payload,
      say: sayNoop,
      respond: noop,
      ack: noop,
      next: fakeNext,
      context: {},
    });
    assert.isTrue(fakeNext.called);
  });

  it('should skip other requests', async () => {
    const payload: any = {};
    const fakeNext = sinon.fake();
<<<<<<< HEAD
    onlyCommands({
=======
    await onlyCommands({
>>>>>>> 3a1fc9ed
      logger,
      client,
      payload,
      action: payload,
      command: undefined,
      body: payload,
      say: sayNoop,
      respond: noop,
      ack: noop,
      next: fakeNext,
      context: {},
    });
    assert.isTrue(fakeNext.notCalled);
  });
});

describe('matchCommandName', () => {
  const logger = createFakeLogger();
  const client = new WebClient(undefined, { logger, slackApiUrl: undefined });

  function buildArgs(fakeNext: NextMiddleware): SlackCommandMiddlewareArgs & MiddlewareCommonArgs {
    const payload: SlashCommand = { ...validCommandPayload };
    return {
      payload,
      logger,
      client,
      command: payload,
      body: payload,
      say: sayNoop,
      respond: noop,
      ack: noop,
      next: fakeNext,
      context: {},
    };
  }

  it('should detect valid requests', async () => {
    const fakeNext = sinon.fake();
    await matchCommandName('/hi')(buildArgs(fakeNext));
    assert.isTrue(fakeNext.called);
  });

  it('should skip other requests', async () => {
    const fakeNext = sinon.fake();
    await matchCommandName('/hello')(buildArgs(fakeNext));
    assert.isTrue(fakeNext.notCalled);
  });
});

describe('onlyEvents', () => {

  const logger = createFakeLogger();
  const client = new WebClient(undefined, { logger, slackApiUrl: undefined });

  it('should detect valid requests', async () => {
    const fakeNext = sinon.fake();
    const args: SlackEventMiddlewareArgs<'app_mention'> & { event?: SlackEvent } = {
      payload: appMentionEvent,
      event: appMentionEvent,
      message: null as never, // a bit hackey to sartisfy TS compiler
      body: {
        token: 'token-value',
        team_id: 'T1234567',
        api_app_id: 'A1234567',
        event: appMentionEvent,
        type: 'event_callback',
        event_id: 'event-id-value',
        event_time: 123,
        authed_users: [],
      },
      say: sayNoop,
    };
<<<<<<< HEAD
    onlyEvents({
=======
    await onlyEvents({
>>>>>>> 3a1fc9ed
      logger,
      client,
      next: fakeNext,
      context: {},
      ...args,
    });
    assert.isTrue(fakeNext.called);
  });

  it('should skip other requests', async () => {
    const payload: SlashCommand = { ...validCommandPayload };
    const fakeNext = sinon.fake();
<<<<<<< HEAD
    onlyEvents({
=======
    await onlyEvents({
>>>>>>> 3a1fc9ed
      logger,
      client,
      payload,
      command: payload,
      body: payload,
      say: sayNoop,
      respond: noop,
      ack: noop,
      next: fakeNext,
      context: {},
    });
    assert.isFalse(fakeNext.called);
  });
});

describe('matchEventType', () => {
  const logger = createFakeLogger();
  const client = new WebClient(undefined, { logger, slackApiUrl: undefined });

  function buildArgs(): SlackEventMiddlewareArgs<'app_mention'> & { event?: SlackEvent } {
    return {
      payload: appMentionEvent,
      event: appMentionEvent,
      message: null as never, // a bit hackey to sartisfy TS compiler
      body: {
        token: 'token-value',
        team_id: 'T1234567',
        api_app_id: 'A1234567',
        event: appMentionEvent,
        type: 'event_callback',
        event_id: 'event-id-value',
        event_time: 123,
        authed_users: [],
      },
      say: sayNoop,
    };
  }

  it('should detect valid requests', async () => {
    const fakeNext = sinon.fake();
<<<<<<< HEAD
    matchEventType('app_mention')({
=======
    await matchEventType('app_mention')({
>>>>>>> 3a1fc9ed
      logger,
      client,
      next: fakeNext,
      context: {},
      ...buildArgs(),
    });
    assert.isTrue(fakeNext.called);
  });

  it('should skip other requests', async () => {
    const fakeNext = sinon.fake();
<<<<<<< HEAD
    matchEventType('app_home_opened')({
=======
    await matchEventType('app_home_opened')({
>>>>>>> 3a1fc9ed
      logger,
      client,
      next: fakeNext,
      context: {},
      ...buildArgs(),
    });
    assert.isFalse(fakeNext.called);
  });
});

describe('subtype', () => {
  const logger = createFakeLogger();
  const client = new WebClient(undefined, { logger, slackApiUrl: undefined });

  function buildArgs(): SlackEventMiddlewareArgs<'message'> & { event?: SlackEvent } {
    return {
      payload: botMessageEvent,
      event: botMessageEvent,
      message: botMessageEvent,
      body: {
        token: 'token-value',
        team_id: 'T1234567',
        api_app_id: 'A1234567',
        event: botMessageEvent,
        type: 'event_callback',
        event_id: 'event-id-value',
        event_time: 123,
        authed_users: [],
      },
      say: sayNoop,
    };
  }

  it('should detect valid requests', async () => {
    const fakeNext = sinon.fake();
<<<<<<< HEAD
    subtype('bot_message')({
=======
    await subtype('bot_message')({
>>>>>>> 3a1fc9ed
      logger,
      client,
      next: fakeNext,
      context: {},
      ...buildArgs(),
    });
    assert.isTrue(fakeNext.called);
  });

  it('should skip other requests', async () => {
    const fakeNext = sinon.fake();
<<<<<<< HEAD
    subtype('me_message')({
=======
    await subtype('me_message')({
>>>>>>> 3a1fc9ed
      logger,
      client,
      next: fakeNext,
      context: {},
      ...buildArgs(),
    });
    assert.isFalse(fakeNext.called);
  });
});

/* Testing Harness */

interface DummyContext {
  matches?: RegExpExecArray;
}

interface MiddlewareCommonArgs {
  next: NextMiddleware;
  context: Context;
  logger: Logger;
  client: WebClient;
}
type MessageMiddlewareArgs = SlackEventMiddlewareArgs<'message'> & MiddlewareCommonArgs;
type TokensRevokedMiddlewareArgs = SlackEventMiddlewareArgs<'tokens_revoked'> & MiddlewareCommonArgs;

type MemberJoinedOrLeftChannelMiddlewareArgs = SlackEventMiddlewareArgs<'member_joined_channel' | 'member_left_channel'>
  & MiddlewareCommonArgs;

type CommandMiddlewareArgs = SlackCommandMiddlewareArgs & MiddlewareCommonArgs;

async function importBuiltin(
  overrides: Override = {},
): Promise<typeof import('./builtin')> {
  return rewiremock.module(() => import('./builtin'), overrides);
}

function createFakeMessageEvent(content: string | MessageEvent['blocks'] = ''): MessageEvent {
  const event: Partial<MessageEvent> = {
    type: 'message',
    channel: 'CHANNEL_ID',
    user: 'USER_ID',
    ts: 'MESSAGE_ID',
  };
  if (typeof content === 'string') {
    event.text = content;
  } else {
    event.blocks = content;
  }
  return event as MessageEvent;
}

const validCommandPayload: SlashCommand = {
  token: 'token-value',
  command: '/hi',
  text: 'Steve!',
  response_url: 'https://hooks.slack.com/foo/bar',
  trigger_id: 'trigger-id-value',
  user_id: 'U1234567',
  user_name: 'steve',
  team_id: 'T1234567',
  team_domain: 'awesome-eng-team',
  channel_id: 'C1234567',
  channel_name: 'random',
};

const appMentionEvent: AppMentionEvent = {
  type: 'app_mention',
  user: 'U1234567',
  text: 'this is my message',
  ts: '123.123',
  channel: 'C1234567',
  event_ts: '123.123',
};

const botMessageEvent: BotMessageEvent & MessageEvent = {
  type: 'message',
  subtype: 'bot_message',
  channel: 'C1234567',
  user: 'U1234567',
  ts: '123.123',
  text: 'this is my message',
  bot_id: 'B1234567',
};

const noop = () => Promise.resolve(undefined);
const sayNoop = () => Promise.resolve({ ok: true });<|MERGE_RESOLUTION|>--- conflicted
+++ resolved
@@ -2,13 +2,8 @@
 import 'mocha';
 import { assert } from 'chai';
 import sinon from 'sinon';
-<<<<<<< HEAD
-import { ErrorCode } from '../errors';
-import { Override, delay, wrapToResolveOnFirstCall, createFakeLogger } from '../test-helpers';
-=======
 import { ErrorCode, ContextMissingPropertyError } from '../errors';
 import { Override, wrapToResolveOnFirstCall, createFakeLogger } from '../test-helpers';
->>>>>>> 3a1fc9ed
 import rewiremock from 'rewiremock';
 import {
   SlackEventMiddlewareArgs,
@@ -18,13 +13,8 @@
   SlackCommandMiddlewareArgs,
 } from '../types';
 import { onlyCommands, onlyEvents, matchCommandName, matchEventType, subtype } from './builtin';
-<<<<<<< HEAD
-import { SlashCommand } from '../types/command/index';
-import { SlackEvent, AppMentionEvent, BotMessageEvent } from '../types/events/base-events';
-=======
 import { SlashCommand } from '../types/command';
 import { SlackEvent, AppMentionEvent, BotMessageEvent } from '../types/events';
->>>>>>> 3a1fc9ed
 import { WebClient } from '@slack/web-api';
 import { Logger } from '@slack/logger';
 
@@ -439,11 +429,7 @@
   it('should detect valid requests', async () => {
     const payload: SlashCommand = { ...validCommandPayload };
     const fakeNext = sinon.fake();
-<<<<<<< HEAD
-    onlyCommands({
-=======
     await onlyCommands({
->>>>>>> 3a1fc9ed
       logger,
       client,
       payload,
@@ -461,11 +447,7 @@
   it('should skip other requests', async () => {
     const payload: any = {};
     const fakeNext = sinon.fake();
-<<<<<<< HEAD
-    onlyCommands({
-=======
     await onlyCommands({
->>>>>>> 3a1fc9ed
       logger,
       client,
       payload,
@@ -538,11 +520,7 @@
       },
       say: sayNoop,
     };
-<<<<<<< HEAD
-    onlyEvents({
-=======
     await onlyEvents({
->>>>>>> 3a1fc9ed
       logger,
       client,
       next: fakeNext,
@@ -555,11 +533,7 @@
   it('should skip other requests', async () => {
     const payload: SlashCommand = { ...validCommandPayload };
     const fakeNext = sinon.fake();
-<<<<<<< HEAD
-    onlyEvents({
-=======
     await onlyEvents({
->>>>>>> 3a1fc9ed
       logger,
       client,
       payload,
@@ -600,11 +574,7 @@
 
   it('should detect valid requests', async () => {
     const fakeNext = sinon.fake();
-<<<<<<< HEAD
-    matchEventType('app_mention')({
-=======
     await matchEventType('app_mention')({
->>>>>>> 3a1fc9ed
       logger,
       client,
       next: fakeNext,
@@ -616,11 +586,7 @@
 
   it('should skip other requests', async () => {
     const fakeNext = sinon.fake();
-<<<<<<< HEAD
-    matchEventType('app_home_opened')({
-=======
     await matchEventType('app_home_opened')({
->>>>>>> 3a1fc9ed
       logger,
       client,
       next: fakeNext,
@@ -656,11 +622,7 @@
 
   it('should detect valid requests', async () => {
     const fakeNext = sinon.fake();
-<<<<<<< HEAD
-    subtype('bot_message')({
-=======
     await subtype('bot_message')({
->>>>>>> 3a1fc9ed
       logger,
       client,
       next: fakeNext,
@@ -672,11 +634,7 @@
 
   it('should skip other requests', async () => {
     const fakeNext = sinon.fake();
-<<<<<<< HEAD
-    subtype('me_message')({
-=======
     await subtype('me_message')({
->>>>>>> 3a1fc9ed
       logger,
       client,
       next: fakeNext,
