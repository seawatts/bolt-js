// tslint:disable:no-implicit-dependencies
import 'mocha';
import { EventEmitter } from 'events';
import sinon, { SinonSpy } from 'sinon';
import { assert } from 'chai';
import { Override, mergeOverrides, createFakeLogger, delay } from './test-helpers';
import rewiremock from 'rewiremock';
import { ErrorCode } from './errors';
import { Receiver, ReceiverEvent, SayFn, NextMiddleware } from './types';
import { ConversationStore } from './conversation-store';
import { LogLevel } from '@slack/logger';
<<<<<<< HEAD
import App, { ViewConstraints } from './App';
=======
import { ViewConstraints } from './App';
import { WebClientOptions, WebClient } from '@slack/web-api';
>>>>>>> cac1fb68

describe('App', () => {
  describe('constructor', () => {
    // TODO: test when the single team authorization results fail. that should still succeed but warn. it also means
    // that the `ignoreSelf` middleware will fail (or maybe just warn) a bunch.
    describe('with successful single team authorization results', () => {
      it('should succeed with a token for single team authorization', async () => {
        // Arrange
        const fakeBotId = 'B_FAKE_BOT_ID';
        const fakeBotUserId = 'U_FAKE_BOT_USER_ID';
        const overrides = mergeOverrides(
          withNoopAppMetadata(),
          withSuccessfulBotUserFetchingWebClient(fakeBotId, fakeBotUserId),
        );
        const App = await importApp(overrides); // tslint:disable-line:variable-name

        // Act
        const app = new App({ token: '', signingSecret: '' });

        // Assert
        // TODO: verify that the fake bot ID and fake bot user ID are retrieved
        assert.instanceOf(app, App);
      });
    });
    it('should succeed with an authorize callback', async () => {
      // Arrange
      const authorizeCallback = sinon.fake();
      const App = await importApp(); // tslint:disable-line:variable-name

      // Act
      const app = new App({ authorize: authorizeCallback, signingSecret: '' });

      // Assert
      assert(authorizeCallback.notCalled, 'Should not call the authorize callback on instantiation');
      assert.instanceOf(app, App);
    });
    it('should fail without a token for single team authorization or authorize callback', async () => {
      // Arrange
      const App = await importApp(); // tslint:disable-line:variable-name

      // Act
      try {
        new App({ signingSecret: '' }); // tslint:disable-line:no-unused-expression
        assert.fail();
      } catch (error) {
        // Assert
        assert.propertyVal(error, 'code', ErrorCode.AppInitializationError);
      }
    });
    it('should fail when both a token and authorize callback are specified', async () => {
      // Arrange
      const authorizeCallback = sinon.fake();
      const App = await importApp(); // tslint:disable-line:variable-name

      // Act
      try {
        // tslint:disable-next-line:no-unused-expression
        new App({ token: '', authorize: authorizeCallback, signingSecret: '' });
        assert.fail();
      } catch (error) {
        // Assert
        assert.propertyVal(error, 'code', ErrorCode.AppInitializationError);
        assert(authorizeCallback.notCalled);
      }
    });
    describe('with a custom receiver', () => {
      it('should succeed with no signing secret', async () => {
        // Arrange
        const App = await importApp(); // tslint:disable-line:variable-name

        // Act
        const app = new App({ receiver: createFakeReceiver(), authorize: noopAuthorize });

        // Assert
        assert.instanceOf(app, App);
      });
    });
    it('should fail when no signing secret for the default receiver is specified', async () => {
      // Arrange
      const App = await importApp(); // tslint:disable-line:variable-name

      // Act
      try {
        new App({ authorize: noopAuthorize }); // tslint:disable-line:no-unused-expression
        assert.fail();
      } catch (error) {
        // Assert
        assert.propertyVal(error, 'code', ErrorCode.AppInitializationError);
      }
    });
    it('should initialize MemoryStore conversation store by default', async () => {
      // Arrange
      const fakeMemoryStore = sinon.fake();
      const fakeConversationContext = sinon.fake.returns(noopMiddleware);
      const overrides = mergeOverrides(
        withNoopAppMetadata(),
        withNoopWebClient(),
        withMemoryStore(fakeMemoryStore),
        withConversationContext(fakeConversationContext),
      );
      const App = await importApp(overrides); // tslint:disable-line:variable-name

      // Act
      const app = new App({ authorize: noopAuthorize, signingSecret: '' });

      // Assert
      assert.instanceOf(app, App);
      assert(fakeMemoryStore.calledWithNew);
      assert(fakeConversationContext.called);
    });
    it('should initialize without a conversation store when option is false', async () => {
      // Arrange
      const fakeConversationContext = sinon.fake.returns(noopMiddleware);
      const overrides = mergeOverrides(
        withNoopAppMetadata(),
        withNoopWebClient(),
        withConversationContext(fakeConversationContext),
      );
      const App = await importApp(overrides); // tslint:disable-line:variable-name

      // Act
      const app = new App({ convoStore: false, authorize: noopAuthorize, signingSecret: '' });

      // Assert
      assert.instanceOf(app, App);
      assert(fakeConversationContext.notCalled);
    });
    describe('with a custom conversation store', () => {
      it('should initialize the conversation store', async () => {
        // Arrange
        const fakeConversationContext = sinon.fake.returns(noopMiddleware);
        const overrides = mergeOverrides(
          withNoopAppMetadata(),
          withNoopWebClient(),
          withConversationContext(fakeConversationContext),
        );
        const dummyConvoStore = Symbol() as unknown as ConversationStore;
        const App = await importApp(overrides); // tslint:disable-line:variable-name

        // Act
        const app = new App({ convoStore: dummyConvoStore, authorize: noopAuthorize, signingSecret: '' });

        // Assert
        assert.instanceOf(app, App);
        assert(fakeConversationContext.firstCall.calledWith(dummyConvoStore));
      });
    });
    it('with clientOptions', async () => {
      const fakeConstructor = sinon.fake();
      const overrides = mergeOverrides(
        withNoopAppMetadata(),
        {
          '@slack/web-api': {
            WebClient: class {
              constructor() {
                fakeConstructor(...arguments);
              }
            },
          },
        },
      );
      // tslint:disable-next-line: variable-name
      const App = await importApp(overrides);

      const clientOptions = { slackApiUrl: 'proxy.slack.com' };
      // tslint:disable-next-line: no-unused-expression
      new App({ clientOptions, authorize: noopAuthorize, signingSecret: '', logLevel: LogLevel.ERROR });

      assert.ok(fakeConstructor.called);

      const [token, options] = fakeConstructor.lastCall.args;
      assert.strictEqual(undefined, token, 'token should be undefined');
      assert.strictEqual(clientOptions.slackApiUrl, options.slackApiUrl);
      assert.strictEqual(LogLevel.ERROR, options.logLevel, 'override logLevel');
    });
    // TODO: tests for ignoreSelf option
    // TODO: tests for logger and logLevel option
    // TODO: tests for providing botId and botUserId options
    // TODO: tests for providing endpoints option
  });

  describe('#start', () => {
    it('should pass calls through to receiver', async () => {
      // Arrange
      const dummyReturn = Symbol();
      const dummyParams = [Symbol(), Symbol()];
      const fakeReceiver = createFakeReceiver(sinon.fake.resolves(dummyReturn));
      const App = await importApp(); // tslint:disable-line:variable-name

      // Act
      const app = new App({ receiver: fakeReceiver, authorize: noopAuthorize });
      const actualReturn = await app.start(...dummyParams);

      // Assert
      assert.equal(actualReturn, dummyReturn);
      assert.deepEqual(dummyParams, fakeReceiver.start.firstCall.args);
    });
  });

  describe('#stop', () => {
    it('should pass calls through to receiver', async () => {
      // Arrange
      const dummyReturn = Symbol();
      const dummyParams = [Symbol(), Symbol()];
      const fakeReceiver = createFakeReceiver(undefined, sinon.fake.resolves(dummyReturn));
      const App = await importApp(); // tslint:disable-line:variable-name

      // Act
      const app = new App({ receiver: fakeReceiver, authorize: noopAuthorize });
      const actualReturn = await app.stop(...dummyParams);

      // Assert
      assert.equal(actualReturn, dummyReturn);
      assert.deepEqual(dummyParams, fakeReceiver.stop.firstCall.args);
    });
  });

  describe('event processing', () => {
    let fakeReceiver: FakeReceiver;
    let fakeErrorHandler: SinonSpy;
    let dummyAuthorizationResult: { botToken: string, botId: string };

    beforeEach(() => {
      fakeReceiver = createFakeReceiver();
      fakeErrorHandler = sinon.fake();
      dummyAuthorizationResult = { botToken: '', botId: '' };
    });

    // TODO: verify that authorize callback is called with the correct properties and responds correctly to
    // various return values

    function createInvalidReceiverEvents(): ReceiverEvent[] {
      // TODO: create many more invalid receiver events (fuzzing)
      return [{
        body: {},
        ack: sinon.fake.resolves(undefined),
      }];
    }

    it('should warn and skip when processing a receiver event with unknown type (never crash)', async () => {
      // Arrange
      const fakeLogger = createFakeLogger();
      const fakeMiddleware = sinon.fake(noopMiddleware);
      const invalidReceiverEvents = createInvalidReceiverEvents();
      const App = await importApp(); // tslint:disable-line:variable-name

      // Act
      const app = new App({ receiver: fakeReceiver, logger: fakeLogger, authorize: noopAuthorize });
      app.use(fakeMiddleware);
      for (const event of invalidReceiverEvents) {
        fakeReceiver.emit('message', event);
      }

      // Assert
      assert(fakeErrorHandler.notCalled);
      assert(fakeMiddleware.notCalled);
      assert.isAtLeast(fakeLogger.warn.callCount, invalidReceiverEvents.length);
    });
    it('should warn, send to global error handler, and skip when a receiver event fails authorization', async () => {
      // Arrange
      const fakeLogger = createFakeLogger();
      const fakeMiddleware = sinon.fake(noopMiddleware);
      const dummyAuthorizationError = new Error();
      const dummyReceiverEvent = createDummyReceiverEvent();
      const App = await importApp(); // tslint:disable-line:variable-name

      // Act
      const app = new App({
        receiver: fakeReceiver,
        logger: fakeLogger,
        authorize: sinon.fake.rejects(dummyAuthorizationError),
      });
      app.use(fakeMiddleware);
      app.error(fakeErrorHandler);
      fakeReceiver.emit('message', dummyReceiverEvent);
      await delay();

      // Assert
      assert(fakeMiddleware.notCalled);
      assert(fakeLogger.warn.called);
      assert.instanceOf(fakeErrorHandler.firstCall.args[0], Error);
      assert.propertyVal(fakeErrorHandler.firstCall.args[0], 'code', ErrorCode.AuthorizationError);
      assert.propertyVal(fakeErrorHandler.firstCall.args[0], 'original', dummyAuthorizationError);
    });
    describe('global middleware', () => {
      let fakeFirstMiddleware: SinonSpy;
      let fakeSecondMiddleware: SinonSpy;
      let app: App;
      let dummyReceiverEvent: ReceiverEvent;

      beforeEach(async () => {
        const fakeConversationContext = sinon.fake.returns(noopMiddleware);
        const overrides = mergeOverrides(
            withNoopAppMetadata(),
            withNoopWebClient(),
            withMemoryStore(sinon.fake()),
            withConversationContext(fakeConversationContext),
        );
        const App = await importApp(overrides); // tslint:disable-line:variable-name

        dummyReceiverEvent = createDummyReceiverEvent();
        fakeFirstMiddleware = sinon.fake(noopMiddleware);
        fakeSecondMiddleware = sinon.fake(noopMiddleware);

        app = new App({ receiver: fakeReceiver, authorize: sinon.fake.resolves(dummyAuthorizationResult) });
      });

      it('should process receiver events in order of #use', async () => {
        // Act
        app.use(fakeFirstMiddleware);
        app.use(fakeSecondMiddleware);
        app.error(fakeErrorHandler);
        fakeReceiver.emit('message', dummyReceiverEvent);
        await delay();

        // Assert
        assert(fakeErrorHandler.notCalled);
        assert(fakeFirstMiddleware.calledOnce);
        assert(fakeFirstMiddleware.calledBefore(fakeSecondMiddleware));
        assert(fakeSecondMiddleware.calledOnce);
      });

      it('should error if next called multiple times', async () => {
        // Arrange
        app.use(fakeFirstMiddleware);
        app.use(async ({ next }) => {
          await next();
          await next();
        });
        app.use(fakeSecondMiddleware);
        app.error(fakeErrorHandler);
        fakeReceiver.emit('message', dummyReceiverEvent);
        await delay();

        // Assert
        assert.instanceOf(fakeErrorHandler.firstCall.args[0], Error);
      });
    });

    describe('middleware and listener arguments', () => {
      let fakeErrorHandler: SinonSpy;
      const dummyChannelId = 'CHANNEL_ID';
      let overrides: Override;

      function buildOverrides(secondOverrides: Override[]): Override {
        fakeErrorHandler = sinon.fake();
        overrides = mergeOverrides(
          withNoopAppMetadata(),
          ...secondOverrides,
          withMemoryStore(sinon.fake()),
          withConversationContext(sinon.fake.returns(noopMiddleware)),
        );
        return overrides;
      }

      describe('routing', () => {

        function createReceiverEvents(): ReceiverEvent[] {
          return [
            { // IncomingEventType.Event (app.event)
              body: {
                event: {},
              },
              ack: noop,
            },
            { // IncomingEventType.Command (app.command)
              body: {
                command: { command: '/COMMAND_NAME' },
              },
              ack: noop,
            },
            { // IncomingEventType.Action (app.action)
              body: {
                type: 'block_actions',
                actions: [{
                  action_id: 'block_action_id',
                }],
                channel: {},
                user: {},
                team: {},
              },
              ack: noop,
            },
            { // IncomingEventType.Action (app.action)
              body: {
                type: 'message_action',
                callback_id: 'message_action_callback_id',
                channel: {},
                user: {},
                team: {},
              },
              ack: noop,
            },
            { // IncomingEventType.Action (app.action)
              body: {
                type: 'message_action',
                callback_id: 'another_message_action_callback_id',
                channel: {},
                user: {},
                team: {},
              },
              ack: noop,
            },
            { // IncomingEventType.Action (app.action)
              body: {
                type: 'interactive_message',
                callback_id: 'interactive_message_callback_id',
                actions: [{}],
                channel: {},
                user: {},
                team: {},
              },
              ack: noop,
            },
            { // IncomingEventType.Action with dialog submission (app.action)
              body: {
                type: 'dialog_submission',
                callback_id: 'dialog_submission_callback_id',
                channel: {},
                user: {},
                team: {},
              },
              ack: noop,
            },
            { // IncomingEventType.Action for an external_select block (app.options)
              body: {
                type: 'block_suggestion',
                action_id: 'external_select_action_id',
                channel: {},
                user: {},
                team: {},
                actions: [],
              },
              ack: noop,
            },
            { // IncomingEventType.Action for "data_source": "external" in dialogs (app.options)
              body: {
                type: 'dialog_suggestion',
                callback_id: 'dialog_suggestion_callback_id',
                name: 'the name',
                channel: {},
                user: {},
                team: {},
              },
              ack: noop,
            },
            { // IncomingEventType.ViewSubmitAction (app.view)
              body: {
                type: 'view_submission',
                channel: {},
                user: {},
                team: {},
                view: {
                  callback_id: 'view_callback_id',
                },
              },
              ack: noop,
            },
            {
              body: {
                type: 'view_closed',
                channel: {},
                user: {},
                team: {},
                view: {
                  callback_id: 'view_callback_id',
                },
              },
              ack: noop,
            },
            {
              body: {
                type: 'event_callback',
                token: 'XXYYZZ',
                team_id: 'TXXXXXXXX',
                api_app_id: 'AXXXXXXXXX',
                event: {
                  type: 'message',
                  event_ts: '1234567890.123456',
                  user: 'UXXXXXXX1',
                  text: 'hello friends!',
                },
              },
              ack: noop,
            },
          ];
        }

        it('should acknowledge any of possible events', async () => {
          // Arrange
          const ackFn = sinon.fake.resolves({});
          const actionFn = sinon.fake.resolves({});
          const viewFn = sinon.fake.resolves({});
          const optionsFn = sinon.fake.resolves({});
          const overrides = buildOverrides([withNoopWebClient()]);
          const App = await importApp(overrides); // tslint:disable-line:variable-name
          const dummyReceiverEvents = createReceiverEvents();

          // Act
          const fakeLogger = createFakeLogger();
          const app = new App({
            logger: fakeLogger,
            receiver: fakeReceiver,
            authorize: sinon.fake.resolves(dummyAuthorizationResult),
          });

          app.use(async ({ next }) => {
            await ackFn();
            await next();
          });
          app.action('block_action_id', async ({ }) => { await actionFn(); });
          app.action({ callback_id: 'message_action_callback_id' }, async ({ }) => { await actionFn(); });
          app.action(
            { type: 'message_action', callback_id: 'another_message_action_callback_id' },
            async ({ }) => { await actionFn(); });
          app.action({ type: 'message_action', callback_id: 'does_not_exist' }, async ({ }) => { await actionFn(); });
          app.action({ callback_id: 'interactive_message_callback_id' }, async ({ }) => { await actionFn(); });
          app.action({ callback_id: 'dialog_submission_callback_id' }, async ({ }) => { await actionFn(); });
          app.view('view_callback_id', async ({ }) => { await viewFn(); });
          app.view({ callback_id: 'view_callback_id', type: 'view_closed' }, async ({ }) => { await viewFn(); });
          app.options('external_select_action_id', async ({ }) => { await optionsFn(); });
          app.options({ callback_id: 'dialog_suggestion_callback_id' }, async ({ }) => { await optionsFn(); });

          app.event('app_home_opened', async ({ }) => { /* noop */ });
          app.message('hello', async ({ }) => { /* noop */ });
          // app.command('/echo', async ({ }) => { /* noop */ });

          // invalid view constraints
          const invalidViewConstraints1 = {
            callback_id: 'foo',
            type: 'view_submission',
            unknown_key: 'should be detected',
          } as any as ViewConstraints;
          app.view(invalidViewConstraints1, async ({ }) => { /* noop */ });
          assert.isTrue(fakeLogger.error.called);

          fakeLogger.error = sinon.fake();

          const invalidViewConstraints2 = {
            callback_id: 'foo',
            type: undefined,
            unknown_key: 'should be detected',
          } as any as ViewConstraints;
          app.view(invalidViewConstraints2, async ({ }) => { /* noop */ });
          assert.isTrue(fakeLogger.error.called);

          app.error(fakeErrorHandler);
          dummyReceiverEvents.forEach(dummyEvent => fakeReceiver.emit('message', dummyEvent));
          await delay();

          // Assert
          assert.equal(actionFn.callCount, 5);
          assert.equal(viewFn.callCount, 2);
          assert.equal(optionsFn.callCount, 2);
          assert.equal(ackFn.callCount, dummyReceiverEvents.length);
          assert(fakeErrorHandler.notCalled);
        });
      });

      describe('respond()', () => {
        it('should respond to events with a response_url', async () => {
          // Arrange
          const responseText = 'response';
          const responseUrl = 'https://fake.slack/response_url';
          const actionId = 'block_action_id';
          const fakeAxiosPost = sinon.fake.resolves({});
          const overrides = buildOverrides([withNoopWebClient(), withAxiosPost(fakeAxiosPost)]);
          const App = await importApp(overrides); // tslint:disable-line:variable-name

          // Act
          const app = new App({ receiver: fakeReceiver, authorize: sinon.fake.resolves(dummyAuthorizationResult) });
          app.action(actionId, async ({ respond }) => {
            await respond(responseText);
          });
          app.error(fakeErrorHandler);
          fakeReceiver.emit('message', { // IncomingEventType.Action (app.action)
            body: {
              type: 'block_actions',
              response_url: responseUrl,
              actions: [{
                action_id: actionId,
              }],
              channel: {},
              user: {},
              team: {},
            },
            ack: noop,
          });
          await delay();

          // Assert
          assert(fakeErrorHandler.notCalled);
          assert.equal(fakeAxiosPost.callCount, 1);
          // Assert that each call to fakeAxiosPost had the right arguments
          assert(fakeAxiosPost.calledWith(responseUrl, { text: responseText }));
        });

        it('should respond with a response object', async () => {
          // Arrange
          const responseObject = { text: 'response' };
          const responseUrl = 'https://fake.slack/response_url';
          const actionId = 'block_action_id';
          const fakeAxiosPost = sinon.fake.resolves({});
          const overrides = buildOverrides([withNoopWebClient(), withAxiosPost(fakeAxiosPost)]);
          const App = await importApp(overrides); // tslint:disable-line:variable-name

          // Act
          const app = new App({ receiver: fakeReceiver, authorize: sinon.fake.resolves(dummyAuthorizationResult) });
          app.action(actionId, async ({ respond }) => {
            await respond(responseObject);
          });
          app.error(fakeErrorHandler);
          fakeReceiver.emit('message', { // IncomingEventType.Action (app.action)
            body: {
              type: 'block_actions',
              response_url: responseUrl,
              actions: [{
                action_id: actionId,
              }],
              channel: {},
              user: {},
              team: {},
            },
            ack: noop,
          });
          await delay();

          // Assert
          assert.equal(fakeAxiosPost.callCount, 1);
          // Assert that each call to fakeAxiosPost had the right arguments
          assert(fakeAxiosPost.calledWith(responseUrl, responseObject));
        });
      });

      describe('logger', () => {

        it('should be available in middleware/listener args', async () => {
          // Arrange
          const App = await importApp(overrides); // tslint:disable-line:variable-name
          const fakeLogger = createFakeLogger();
          const app = new App({
            logger: fakeLogger,
            receiver: fakeReceiver,
            authorize: sinon.fake.resolves(dummyAuthorizationResult),
          });
          app.use(({ logger, body }) => {
            logger.info(body);
          });

          app.event('app_home_opened', ({ logger, event }) => {
            logger.debug(event);
          });

          const receiverEvents = [
            {
              body: {
                type: 'event_callback',
                token: 'XXYYZZ',
                team_id: 'TXXXXXXXX',
                api_app_id: 'AXXXXXXXXX',
                event: {
                  type: 'app_home_opened',
                  event_ts: '1234567890.123456',
                  user: 'UXXXXXXX1',
                  text: 'hello friends!',
                  tab: 'home',
                  view: {},
                },
              },
              respond: noop,
              ack: noop,
            },
          ];

          // Act
          receiverEvents.forEach(event => fakeReceiver.emit('message', event));
          await delay();

          // Assert
          assert.isTrue(fakeLogger.info.called);
          assert.isTrue(fakeLogger.debug.called);
        });
      });

      describe('client', () => {

        it('should be available in middleware/listener args', async () => {
          // Arrange
          const App = await importApp(mergeOverrides( // tslint:disable-line:variable-name
            withNoopAppMetadata(),
            withSuccessfulBotUserFetchingWebClient('B123', 'U123'),
          ));
          const tokens = [
            'xoxb-123',
            'xoxp-456',
            'xoxb-123',
          ];
          const app = new App({
            receiver: fakeReceiver,
            authorize: () => {
              const token = tokens.pop();
              if (typeof token === 'undefined') {
                return Promise.resolve({ botId: 'B123' });
              }
              if (token.startsWith('xoxb-')) {
                return Promise.resolve({ botToken: token, botId: 'B123' });
              }
              return Promise.resolve({ userToken: token, botId: 'B123' });
            },
          });
          app.use(async ({ client }) => {
            await client.auth.test();
          });
          const clients: WebClient[] = [];
          app.event('app_home_opened', async ({ client }) => {
            clients.push(client);
            await client.auth.test();
          });

          const event = {
            body: {
              type: 'event_callback',
              token: 'legacy',
              team_id: 'T123',
              api_app_id: 'A123',
              event: {
                type: 'app_home_opened',
                event_ts: '123.123',
                user: 'U123',
                text: 'Hi there!',
                tab: 'home',
                view: {},
              },
            },
            respond: noop,
            ack: noop,
          };
          const receiverEvents = [event, event, event];

          // Act
          receiverEvents.forEach(event => fakeReceiver.emit('message', event));
          await delay();

          // Assert
          assert.isUndefined(app.client.token);

          assert.equal(clients[0].token, 'xoxb-123');
          assert.equal(clients[1].token, 'xoxp-456');
          assert.equal(clients[2].token, 'xoxb-123');

          assert.notEqual(clients[0], clients[1]);
          assert.strictEqual(clients[0], clients[2]);
        });
      });

      describe('say()', () => {

        function createChannelContextualReceiverEvents(channelId: string): ReceiverEvent[] {
          return [
            // IncomingEventType.Event with channel in payload
            {
              body: {
                event: {
                  channel: channelId,
                },
                team_id: 'TEAM_ID',
              },
              ack: noop,
            },
            // IncomingEventType.Event with channel in item
            {
              body: {
                event: {
                  item: {
                    channel: channelId,
                  },
                },
                team_id: 'TEAM_ID',
              },
              ack: noop,
            },
            // IncomingEventType.Command
            {
              body: {
                command: { command: '/COMMAND_NAME' },
                channel_id: channelId,
                team_id: 'TEAM_ID',
              },
              ack: noop,
            },
            // IncomingEventType.Action from block action, interactive message, or message action
            {
              body: {
                actions: [{}],
                channel: {
                  id: channelId,
                },
                user: {
                  id: 'USER_ID',
                },
                team: {
                  id: 'TEAM_ID',
                },
              },
              ack: noop,
            },
            // IncomingEventType.Action from dialog submission
            {
              body: {
                type: 'dialog_submission',
                channel: {
                  id: channelId,
                },
                user: {
                  id: 'USER_ID',
                },
                team: {
                  id: 'TEAM_ID',
                },
              },
              ack: noop,
            },
          ];
        }

        it('should send a simple message to a channel where the incoming event originates', async () => {
          // Arrange
          const fakePostMessage = sinon.fake.resolves({});
          const overrides = buildOverrides([withPostMessage(fakePostMessage)]);
          const App = await importApp(overrides); // tslint:disable-line:variable-name

          const dummyMessage = 'test';
          const dummyReceiverEvents = createChannelContextualReceiverEvents(dummyChannelId);

          // Act
          const app = new App({ receiver: fakeReceiver, authorize: sinon.fake.resolves(dummyAuthorizationResult) });
          app.use(async (args) => {
            // By definition, these events should all produce a say function, so we cast args.say into a SayFn
            const say = (args as any).say as SayFn;
            await say(dummyMessage);
          });
          app.error(fakeErrorHandler);
          dummyReceiverEvents.forEach(dummyEvent => fakeReceiver.emit('message', dummyEvent));
          await delay();

          // Assert
          assert.equal(fakePostMessage.callCount, dummyReceiverEvents.length);
          // Assert that each call to fakePostMessage had the right arguments
          fakePostMessage.getCalls().forEach((call) => {
            const firstArg = call.args[0];
            assert.propertyVal(firstArg, 'text', dummyMessage);
            assert.propertyVal(firstArg, 'channel', dummyChannelId);
          });
          assert(fakeErrorHandler.notCalled);
        });

        it('should send a complex message to a channel where the incoming event originates', async () => {
          // Arrange
          const fakePostMessage = sinon.fake.resolves({});
          const overrides = buildOverrides([withPostMessage(fakePostMessage)]);
          const App = await importApp(overrides); // tslint:disable-line:variable-name

          const dummyMessage = { text: 'test' };
          const dummyReceiverEvents = createChannelContextualReceiverEvents(dummyChannelId);

          // Act
          const app = new App({ receiver: fakeReceiver, authorize: sinon.fake.resolves(dummyAuthorizationResult) });
          app.use(async (args) => {
            // By definition, these events should all produce a say function, so we cast args.say into a SayFn
            const say = (args as any).say as SayFn;
            await say(dummyMessage);
          });
          app.error(fakeErrorHandler);
          dummyReceiverEvents.forEach(dummyEvent => fakeReceiver.emit('message', dummyEvent));
          await delay();

          // Assert
          assert.equal(fakePostMessage.callCount, dummyReceiverEvents.length);
          // Assert that each call to fakePostMessage had the right arguments
          fakePostMessage.getCalls().forEach((call) => {
            const firstArg = call.args[0];
            assert.propertyVal(firstArg, 'channel', dummyChannelId);
            for (const prop in dummyMessage) {
              assert.propertyVal(firstArg, prop, (dummyMessage as any)[prop]);
            }
          });
          assert(fakeErrorHandler.notCalled);
        });

        function createReceiverEventsWithoutSay(channelId: string): ReceiverEvent[] {
          return [
            // IncomingEventType.Options from block action
            {
              body: {
                type: 'block_suggestion',
                channel: {
                  id: channelId,
                },
                user: {
                  id: 'USER_ID',
                },
                team: {
                  id: 'TEAM_ID',
                },
              },
              ack: noop,
            },
            // IncomingEventType.Options from interactive message or dialog
            {
              body: {
                name: 'select_field_name',
                channel: {
                  id: channelId,
                },
                user: {
                  id: 'USER_ID',
                },
                team: {
                  id: 'TEAM_ID',
                },
              },
              ack: noop,
            },
            // IncomingEventType.Event without a channel context
            {
              body: {
                event: {
                },
                team_id: 'TEAM_ID',
              },
              ack: noop,
            },
          ];
        }

        it('should not exist in the arguments on incoming events that don\'t support say', async () => {
          // Arrange
          const overrides = buildOverrides([withNoopWebClient()]);
          const App = await importApp(overrides); // tslint:disable-line:variable-name

          const assertionAggregator = sinon.fake();
          const dummyReceiverEvents = createReceiverEventsWithoutSay(dummyChannelId);

          // Act
          const app = new App({ receiver: fakeReceiver, authorize: sinon.fake.resolves(dummyAuthorizationResult) });
          app.use(async (args) => {
            assert.isUndefined((args as any).say);
            // If the above assertion fails, then it would throw an AssertionError and the following line will not be
            // called
            assertionAggregator();
          });
          dummyReceiverEvents.forEach(dummyEvent => fakeReceiver.emit('message', dummyEvent));
          await delay();

          // Assert
          assert.equal(assertionAggregator.callCount, dummyReceiverEvents.length);
        });
      });
    });
  });
});

/* Testing Harness */

// Loading the system under test using overrides
async function importApp(
  overrides: Override = mergeOverrides(withNoopAppMetadata(), withNoopWebClient()),
): Promise<typeof import('./App').default> {
  return (await rewiremock.module(() => import('./App'), overrides)).default;
}

// Composable overrides
function withNoopWebClient(): Override {
  return {
    '@slack/web-api': {
      WebClient: class { },
    },
  };
}

function withNoopAppMetadata(): Override {
  return {
    '@slack/web-api': {
      addAppMetadata: sinon.fake(),
    },
  };
}

function withSuccessfulBotUserFetchingWebClient(botId: string, botUserId: string): Override {
  return {
    '@slack/web-api': {
      WebClient: class {
        public token?: string;
        constructor(token?: string, _options?: WebClientOptions) {
          this.token = token;
        }
        public auth = {
          test: sinon.fake.resolves({ user_id: botUserId }),
        };
        public users = {
          info: sinon.fake.resolves({
            user: {
              profile: {
                bot_id: botId,
              },
            },
          }),
        };
      },
    },
  };
}

function withPostMessage(spy: SinonSpy): Override {
  return {
    '@slack/web-api': {
      WebClient: class {
        public chat = {
          postMessage: spy,
        };
      },
    },
  };
}

function withAxiosPost(spy: SinonSpy): Override {
  return {
    axios: {
      create: () => ({
        post: spy,
      }),
    },
  };
}

function withMemoryStore(spy: SinonSpy): Override {
  return {
    './conversation-store': {
      MemoryStore: spy,
    },
  };
}

function withConversationContext(spy: SinonSpy): Override {
  return {
    './conversation-store': {
      conversationContext: spy,
    },
  };
}

// Fakes
type FakeReceiver = SinonSpy & EventEmitter & {
  start: SinonSpy<Parameters<Receiver['start']>, ReturnType<Receiver['start']>>;
  stop: SinonSpy<Parameters<Receiver['stop']>, ReturnType<Receiver['stop']>>;
};

function createFakeReceiver(
  startSpy: SinonSpy = sinon.fake.resolves(undefined),
  stopSpy: SinonSpy = sinon.fake.resolves(undefined),
): FakeReceiver {
  const mock = new EventEmitter();
  (mock as FakeReceiver).start = startSpy;
  (mock as FakeReceiver).stop = stopSpy;
  return mock as FakeReceiver;
}

// Dummies (values that have no real behavior but pass through the system opaquely)
function createDummyReceiverEvent(): ReceiverEvent {
  // NOTE: this is a degenerate ReceiverEvent that would successfully pass through the App. it happens to look like a
  // IncomingEventType.Event
  return {
    body: {
      event: {
      },
    },
    ack: noop,
  };
}

// Utility functions
const noop = (() => Promise.resolve(undefined));
const noopMiddleware = async ({ next }: { next: NextMiddleware; }) => { await next(); };
const noopAuthorize = (() => Promise.resolve({}));

// TODO: swap out rewiremock for proxyquire to see if it saves execution time<|MERGE_RESOLUTION|>--- conflicted
+++ resolved
@@ -9,12 +9,8 @@
 import { Receiver, ReceiverEvent, SayFn, NextMiddleware } from './types';
 import { ConversationStore } from './conversation-store';
 import { LogLevel } from '@slack/logger';
-<<<<<<< HEAD
 import App, { ViewConstraints } from './App';
-=======
-import { ViewConstraints } from './App';
 import { WebClientOptions, WebClient } from '@slack/web-api';
->>>>>>> cac1fb68
 
 describe('App', () => {
   describe('constructor', () => {
@@ -660,11 +656,11 @@
             receiver: fakeReceiver,
             authorize: sinon.fake.resolves(dummyAuthorizationResult),
           });
-          app.use(({ logger, body }) => {
+          app.use(async ({ logger, body }) => {
             logger.info(body);
           });
 
-          app.event('app_home_opened', ({ logger, event }) => {
+          app.event('app_home_opened', async ({ logger, event }) => {
             logger.debug(event);
           });
 
