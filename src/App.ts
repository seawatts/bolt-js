import { Agent } from 'http';
import { SecureContextOptions } from 'tls';
import util from 'util';
import {
  WebClient,
  ChatPostMessageArguments,
  addAppMetadata,
  WebClientOptions,
} from '@slack/web-api';
import { Logger, LogLevel, ConsoleLogger } from '@slack/logger';
import axios, { AxiosInstance } from 'axios';
import ExpressReceiver, { ExpressReceiverOptions } from './ExpressReceiver';
import {
  ignoreSelf as ignoreSelfMiddleware,
  onlyActions,
  matchConstraints,
  onlyCommands,
  matchCommandName,
  onlyOptions,
  onlyShortcuts,
  onlyEvents,
  matchEventType,
  matchMessage,
  onlyViewActions,
} from './middleware/builtin';
import { processMiddleware } from './middleware/process';
import { ConversationStore, conversationContext, MemoryStore } from './conversation-store';
import {
  Middleware,
  AnyMiddlewareArgs,
  SlackActionMiddlewareArgs,
  SlackCommandMiddlewareArgs,
  SlackEventMiddlewareArgs,
  SlackOptionsMiddlewareArgs,
  SlackShortcutMiddlewareArgs,
  SlackViewMiddlewareArgs,
  SlackAction,
  SlackShortcut,
  Context,
  SayFn,
  AckFn,
  RespondFn,
  OptionsSource,
  BlockAction,
  InteractiveMessage,
  SlackViewAction,
  Receiver,
  ReceiverEvent,
  RespondArguments,
} from './types';
import { IncomingEventType, getTypeAndConversation, assertNever } from './helpers';
import {
  CodedError,
  asCodedError,
  AppInitializationError,
} from './errors';
import { MiddlewareContext } from './types/middleware';
const packageJson = require('../package.json'); // tslint:disable-line:no-require-imports no-var-requires

/** App initialization options */
export interface AppOptions {
  signingSecret?: ExpressReceiverOptions['signingSecret'];
  endpoints?: ExpressReceiverOptions['endpoints'];
  agent?: Agent;
  clientTls?: Pick<SecureContextOptions, 'pfx' | 'key' | 'passphrase' | 'cert' | 'ca'>;
  convoStore?: ConversationStore | false;
  token?: AuthorizeResult['botToken']; // either token or authorize
  botId?: AuthorizeResult['botId']; // only used when authorize is not defined, shortcut for fetching
  botUserId?: AuthorizeResult['botUserId']; // only used when authorize is not defined, shortcut for fetching
  authorize?: Authorize; // either token or authorize
  receiver?: Receiver;
  logger?: Logger;
  logLevel?: LogLevel;
  ignoreSelf?: boolean;
  clientOptions?: Pick<WebClientOptions, 'slackApiUrl'>;
}

export { LogLevel, Logger } from '@slack/logger';

/** Authorization function - seeds the middleware processing and listeners with an authorization context */
export interface Authorize {
  (
    source: AuthorizeSourceData,
    body: AnyMiddlewareArgs['body'],
  ): Promise<AuthorizeResult>;
}

/** Authorization function inputs - authenticated data about an event for the authorization function */
export interface AuthorizeSourceData {
  teamId: string;
  enterpriseId?: string;
  userId?: string;
  conversationId?: string;
}

/** Authorization function outputs - data that will be available as part of event processing */
export interface AuthorizeResult {
  // one of either botToken or userToken are required
  botToken?: string; // used by `say` (preferred over userToken)
  userToken?: string; // used by `say` (overridden by botToken)
  botId?: string; // required for `ignoreSelf` global middleware
  botUserId?: string; // optional but allows `ignoreSelf` global middleware be more filter more than just message events
  [key: string]: any;
}

export interface ActionConstraints<A extends SlackAction = SlackAction> {
  type?: A['type'];
  block_id?: A extends BlockAction ? (string | RegExp) : never;
  action_id?: A extends BlockAction ? (string | RegExp) : never;
  callback_id?: Extract<A, { callback_id?: string }> extends any ? (string | RegExp) : never;
}

export interface ShortcutConstraints<S extends SlackShortcut = SlackShortcut> {
  type?: S['type'];
  callback_id?: string | RegExp;
}

export interface ViewConstraints {
  callback_id?: string | RegExp;
  type?: 'view_closed' | 'view_submission';
}

export interface ErrorHandler {
  (error: CodedError): Promise<void>;
}

class WebClientPool {
  private pool: { [token: string]: WebClient } = {};
  public getOrCreate(token: string, clientOptions: WebClientOptions): WebClient {
    const cachedClient = this.pool[token];
    if (typeof cachedClient !== 'undefined') {
      return cachedClient;
    }
    const client = new WebClient(token, clientOptions);
    this.pool[token] = client;
    return client;
  }
}

class WebClientPool {
  private pool: { [token: string]: WebClient } = {};
  public getOrCreate(token: string, clientOptions: WebClientOptions): WebClient {
    const cachedClient = this.pool[token];
    if (typeof cachedClient !== 'undefined') {
      return cachedClient;
    }
    const client = new WebClient(token, clientOptions);
    this.pool[token] = client;
    return client;
  }
}

/**
 * A Slack App
 */
export default class App {

  /** Slack Web API client */
  public client: WebClient;

  private clientOptions: WebClientOptions;

  private clients: { [teamId: string]: WebClientPool } = {};

  /** Receiver - ingests events from the Slack platform */
  private receiver: Receiver;

  /** Logger */
  private logger: Logger;

  /**  */
  private authorize: Authorize;

  /** Global middleware */
  private middleware: Middleware<AnyMiddlewareArgs>[];

  /** Listeners (and their middleware) */
  private listeners: Middleware<AnyMiddlewareArgs>[][];

  private errorHandler: ErrorHandler;

  private axios: AxiosInstance;

  constructor({
    signingSecret = undefined,
    endpoints = undefined,
    agent = undefined,
    clientTls = undefined,
    receiver = undefined,
    convoStore = undefined,
    token = undefined,
    botId = undefined,
    botUserId = undefined,
    authorize = undefined,
    logger = undefined,
    logLevel = undefined,
    ignoreSelf = true,
    clientOptions = undefined,
  }: AppOptions = {}) {

    if (typeof logger === 'undefined') {
      // Initialize with the default logger
      const consoleLogger = new ConsoleLogger();
      consoleLogger.setName('bolt-app');
      this.logger = consoleLogger;
    } else {
      this.logger = logger;
    }
    if (typeof logLevel !== 'undefined' && this.logger.getLevel() !== logLevel) {
      this.logger.setLevel(logLevel);
    }
    this.errorHandler = defaultErrorHandler(this.logger);
    this.clientOptions = {
      agent,
      // App propagates only the log level to WebClient as WebClient has its own logger
      logLevel: this.logger.getLevel(),
      tls: clientTls,
      slackApiUrl: clientOptions !== undefined ? clientOptions.slackApiUrl : undefined,
    };
    // the public WebClient instance (app.client) - this one doesn't have a token
    this.client = new WebClient(undefined, this.clientOptions);
<<<<<<< HEAD
=======

    this.axios = axios.create(Object.assign(
      {
        httpAgent: agent,
        httpsAgent: agent,
      },
      clientTls,
    ));
>>>>>>> 3a1fc9ed

    if (token !== undefined) {
      if (authorize !== undefined) {
        throw new AppInitializationError(
          `Both token and authorize options provided. ${tokenUsage}`,
        );
      }
      this.authorize = singleTeamAuthorization(this.client, { botId, botUserId, botToken: token });
    } else if (authorize === undefined) {
      throw new AppInitializationError(
        `No token and no authorize options provided. ${tokenUsage}`,
      );
    } else {
      this.authorize = authorize;
    }

    this.middleware = [];
    this.listeners = [];

    // Check for required arguments of ExpressReceiver
    if (receiver !== undefined) {
      this.receiver = receiver;
    } else {
      // No custom receiver
      if (signingSecret === undefined) {
        throw new AppInitializationError(
            'Signing secret not found, so could not initialize the default receiver. Set a signing secret or use a ' +
            'custom receiver.',
        );
      } else {
        // Create default ExpressReceiver
        this.receiver = new ExpressReceiver({
          signingSecret,
          endpoints,
<<<<<<< HEAD
          agent,
          clientTls,
=======
>>>>>>> 3a1fc9ed
          logger: this.logger,
        });
      }
    }

    // Conditionally use a global middleware that ignores events (including messages) that are sent from this app
    if (ignoreSelf) {
      this.use(ignoreSelfMiddleware());
    }

    // Use conversation state global middleware
    if (convoStore !== false) {
      // Use the memory store by default, or another store if provided
      const store: ConversationStore = convoStore === undefined ? new MemoryStore() : convoStore;
      this.use(conversationContext(store, this.logger));
    }

    // Should be last to avoid exposing partially initialized app
    this.receiver.init(this);
  }

  /**
   * Register a new middleware, processed in the order registered.
   *
   * @param m global middleware function
   */
  public use(m: Middleware<AnyMiddlewareArgs>): this {
    this.middleware.push(m);
    return this;
  }

  /**
   * Convenience method to call start on the receiver
   *
   * TODO: args could be defined using a generic constraint from the receiver type
   *
   * @param args receiver-specific start arguments
   */
  public start(...args: any[]): Promise<unknown> {
    return this.receiver.start(...args);
  }

  public stop(...args: any[]): Promise<unknown> {
    return this.receiver.stop(...args);
  }

  public event<EventType extends string = string>(
    eventName: EventType,
    ...listeners: Middleware<SlackEventMiddlewareArgs<EventType>>[]
  ): void {
    this.listeners.push(
      [onlyEvents, matchEventType(eventName), ...listeners] as Middleware<AnyMiddlewareArgs>[],
    );
  }

  // TODO: just make a type alias for Middleware<SlackEventMiddlewareArgs<'message'>>
  // TODO: maybe remove the first two overloads
  public message(...listeners: Middleware<SlackEventMiddlewareArgs<'message'>>[]): void;
  public message(pattern: string | RegExp, ...listeners: Middleware<SlackEventMiddlewareArgs<'message'>>[]): void;
  public message(
    ...patternsOrMiddleware: (string | RegExp | Middleware<SlackEventMiddlewareArgs<'message'>>)[]
  ): void {
    const messageMiddleware = patternsOrMiddleware.map((patternOrMiddleware) => {
      if (typeof patternOrMiddleware === 'string' || util.types.isRegExp(patternOrMiddleware)) {
        return matchMessage(patternOrMiddleware);
      }
      return patternOrMiddleware;
    });

    this.listeners.push(
      [onlyEvents, matchEventType('message'), ...messageMiddleware] as Middleware<AnyMiddlewareArgs>[],
    );
  }

  public shortcut<Shortcut extends SlackShortcut = SlackShortcut>(
    callbackId: string | RegExp,
    ...listeners: Middleware<SlackShortcutMiddlewareArgs<Shortcut>>[]
  ): void;
  public shortcut<Shortcut extends SlackShortcut = SlackShortcut>(
    constraints: ShortcutConstraints,
    ...listeners: Middleware<SlackShortcutMiddlewareArgs<Shortcut>>[]
  ): void;
  public shortcut<Shortcut extends SlackShortcut = SlackShortcut>(
    callbackIdOrConstraints: string | RegExp | ShortcutConstraints,
    ...listeners: Middleware<SlackShortcutMiddlewareArgs<Shortcut>>[]
  ): void {
    const constraints: ShortcutConstraints =
      (typeof callbackIdOrConstraints === 'string' || util.types.isRegExp(callbackIdOrConstraints)) ?
        { callback_id: callbackIdOrConstraints } : callbackIdOrConstraints;

    this.listeners.push(
      [onlyShortcuts, matchConstraints(constraints), ...listeners] as Middleware<AnyMiddlewareArgs>[],
    );
  }

  // NOTE: this is what's called a convenience generic, so that types flow more easily without casting.
  // https://basarat.gitbooks.io/typescript/docs/types/generics.html#design-pattern-convenience-generic
  public action<Action extends SlackAction = SlackAction>(
    actionId: string | RegExp,
    ...listeners: Middleware<SlackActionMiddlewareArgs<Action>>[]
  ): void;
  public action<Action extends SlackAction = SlackAction,
    Constraints extends ActionConstraints<Action> = ActionConstraints<Action>>(
      constraints: Constraints,
      // NOTE: Extract<> is able to return the whole union when type: undefined. Why?
      ...listeners: Middleware<SlackActionMiddlewareArgs<Extract<Action, { type: Constraints['type'] }>>>[]
    ): void;
  public action<Action extends SlackAction = SlackAction,
    Constraints extends ActionConstraints<Action> = ActionConstraints<Action>>(
      actionIdOrConstraints: string | RegExp | Constraints,
      ...listeners: Middleware<SlackActionMiddlewareArgs<Extract<Action, { type: Constraints['type'] }>>>[]
    ): void {
    // Normalize Constraints
    const constraints: ActionConstraints =
      (typeof actionIdOrConstraints === 'string' || util.types.isRegExp(actionIdOrConstraints)) ?
        { action_id: actionIdOrConstraints } : actionIdOrConstraints;

    // Fail early if the constraints contain invalid keys
    const unknownConstraintKeys = Object.keys(constraints)
      .filter(k => (k !== 'action_id' && k !== 'block_id' && k !== 'callback_id' && k !== 'type'));
    if (unknownConstraintKeys.length > 0) {
      this.logger.error(
        `Action listener cannot be attached using unknown constraint keys: ${unknownConstraintKeys.join(', ')}`,
      );
      return;
    }

    this.listeners.push(
      [onlyActions, matchConstraints(constraints), ...listeners] as Middleware<AnyMiddlewareArgs>[],
    );
  }

  // TODO: should command names also be regex?
  public command(commandName: string, ...listeners: Middleware<SlackCommandMiddlewareArgs>[]): void {
    this.listeners.push(
      [onlyCommands, matchCommandName(commandName), ...listeners] as Middleware<AnyMiddlewareArgs>[],
    );
  }

  public options<Source extends OptionsSource = OptionsSource>(
    actionId: string | RegExp,
    ...listeners: Middleware<SlackOptionsMiddlewareArgs<Source>>[]
  ): void;
  public options<Source extends OptionsSource = OptionsSource>(
    constraints: ActionConstraints,
    ...listeners: Middleware<SlackOptionsMiddlewareArgs<Source>>[]
  ): void;
  public options<Source extends OptionsSource = OptionsSource>(
    actionIdOrConstraints: string | RegExp | ActionConstraints,
    ...listeners: Middleware<SlackOptionsMiddlewareArgs<Source>>[]
  ): void {
    const constraints: ActionConstraints =
      (typeof actionIdOrConstraints === 'string' || util.types.isRegExp(actionIdOrConstraints)) ?
        { action_id: actionIdOrConstraints } : actionIdOrConstraints;

    this.listeners.push(
      [onlyOptions, matchConstraints(constraints), ...listeners] as Middleware<AnyMiddlewareArgs>[],
    );
  }

  public view<ViewActionType extends SlackViewAction = SlackViewAction>(
    callbackId: string | RegExp,
    ...listeners: Middleware<SlackViewMiddlewareArgs<ViewActionType>>[]
  ): void;
  public view<ViewActionType extends SlackViewAction = SlackViewAction>(
    constraints: ViewConstraints,
    ...listeners: Middleware<SlackViewMiddlewareArgs<ViewActionType>>[]
  ): void;
  public view<ViewActionType extends SlackViewAction = SlackViewAction>(
    callbackIdOrConstraints: string | RegExp | ViewConstraints,
    ...listeners: Middleware<SlackViewMiddlewareArgs<ViewActionType>>[]): void {
    const constraints: ViewConstraints =
      (typeof callbackIdOrConstraints === 'string' || util.types.isRegExp(callbackIdOrConstraints)) ?
        { callback_id: callbackIdOrConstraints, type: 'view_submission' } : callbackIdOrConstraints;
    // Fail early if the constraints contain invalid keys
    const unknownConstraintKeys = Object.keys(constraints)
      .filter(k => (k !== 'callback_id' && k !== 'type'));
    if (unknownConstraintKeys.length > 0) {
      this.logger.error(
        `View listener cannot be attached using unknown constraint keys: ${unknownConstraintKeys.join(', ')}`,
      );
      return;
    }

    if (constraints.type !== undefined && !validViewTypes.includes(constraints.type)) {
      this.logger.error(
        `View listener cannot be attached using unknown view event type: ${constraints.type}`,
      );
      return;
    }

    this.listeners.push(
      [onlyViewActions, matchConstraints(constraints), ...listeners] as Middleware<AnyMiddlewareArgs>[],
    );
  }

  public error(errorHandler: ErrorHandler): void {
    this.errorHandler = errorHandler;
  }

  /**
   * Handles events from the receiver
   */
<<<<<<< HEAD
  private async onIncomingEvent({ body, ack, respond }: ReceiverEvent): Promise<void> {

=======
  public async processEvent(event: ReceiverEvent): Promise<void> {
    const { body, ack } = event;
>>>>>>> 3a1fc9ed
    // TODO: when generating errors (such as in the say utility) it may become useful to capture the current context,
    // or even all of the args, as properties of the error. This would give error handling code some ability to deal
    // with "finally" type error situations.
    // Introspect the body to determine what type of incoming event is being handled, and any channel context
    const { type, conversationId } = getTypeAndConversation(body);
    // If the type could not be determined, warn and exit
    if (type === undefined) {
      this.logger.warn('Could not determine the type of an incoming event. No listeners will be called.');
      return;
    }

    // From this point on, we assume that body is not just a key-value map, but one of the types of bodies we expect
    const bodyArg = body as AnyMiddlewareArgs['body'];

    // Initialize context (shallow copy to enforce object identity separation)
    const source = buildSource(type, conversationId, bodyArg);
    let authorizeResult;

    try {
      authorizeResult = await this.authorize(source, bodyArg);
    } catch (error) {
      this.logger.warn('Authorization of incoming event did not succeed. No listeners will be called.');
      return this.handleError(error);
    }

    const context: Context = { ...authorizeResult };

    // Factory for say() utility
    const createSay = (channelId: string): SayFn => {
      const token = selectToken(context);
      return (message: Parameters<SayFn>[0]) => {
        const postMessageArguments: ChatPostMessageArguments = (typeof message === 'string') ?
          { token, text: message, channel: channelId } : { ...message, token, channel: channelId };

        return this.client.chat.postMessage(postMessageArguments);
      };
    };

    let listenerArgClient = this.client;
    const token = selectToken(context);
    if (typeof token !== 'undefined') {
      let pool = this.clients[source.teamId];
      if (typeof pool === 'undefined') {
        pool = this.clients[source.teamId] = new WebClientPool();
      }
      listenerArgClient = pool.getOrCreate(token, this.clientOptions);
    }

    // Set body and payload (this value will eventually conform to AnyMiddlewareArgs)
    // NOTE: the following doesn't work because... distributive?
    // const listenerArgs: Partial<AnyMiddlewareArgs> = {
    const listenerArgs: Pick<AnyMiddlewareArgs, 'body' | 'payload'> & {
      /** Say function might be set below */
      say?: SayFn
      /** Respond function might be set below */
      respond?: RespondFn,
      /** Ack function might be set below */
      ack?: AckFn<any>,
      /** The logger for this Bolt app */
      logger?: Logger,
      /** WebClient with token  */
      client?: WebClient,
    } = {
      logger: this.logger,
      client: listenerArgClient,
      body: bodyArg,
      payload:
        (type === IncomingEventType.Event) ?
          (bodyArg as SlackEventMiddlewareArgs['body']).event :
          (type === IncomingEventType.ViewAction) ?
            (bodyArg as SlackViewMiddlewareArgs['body']).view :
            (type === IncomingEventType.Shortcut) ?
              (bodyArg as SlackShortcutMiddlewareArgs['body']) :
              (type === IncomingEventType.Action &&
                isBlockActionOrInteractiveMessageBody(bodyArg as SlackActionMiddlewareArgs['body'])) ?
                (bodyArg as SlackActionMiddlewareArgs<BlockAction | InteractiveMessage>['body']).actions[0] :
                (bodyArg as (
                  Exclude<AnyMiddlewareArgs, SlackEventMiddlewareArgs | SlackActionMiddlewareArgs |
                    SlackViewMiddlewareArgs> | SlackActionMiddlewareArgs<Exclude<SlackAction, BlockAction |
                      InteractiveMessage>>
              )['body']),
    };

    // Set aliases
    if (type === IncomingEventType.Event) {
      const eventListenerArgs = listenerArgs as SlackEventMiddlewareArgs;
      eventListenerArgs.event = eventListenerArgs.payload;
      if (eventListenerArgs.event.type === 'message') {
        const messageEventListenerArgs = eventListenerArgs as SlackEventMiddlewareArgs<'message'>;
        messageEventListenerArgs.message = messageEventListenerArgs.payload;
      }
    } else if (type === IncomingEventType.Action) {
      const actionListenerArgs = listenerArgs as SlackActionMiddlewareArgs;
      actionListenerArgs.action = actionListenerArgs.payload;
    } else if (type === IncomingEventType.Command) {
      const commandListenerArgs = listenerArgs as SlackCommandMiddlewareArgs;
      commandListenerArgs.command = commandListenerArgs.payload;
    } else if (type === IncomingEventType.Options) {
      const optionListenerArgs = listenerArgs as SlackOptionsMiddlewareArgs<OptionsSource>;
      optionListenerArgs.options = optionListenerArgs.payload;
    } else if (type === IncomingEventType.ViewAction) {
      const viewListenerArgs = listenerArgs as SlackViewMiddlewareArgs;
      viewListenerArgs.view = viewListenerArgs.payload;
    } else if (type === IncomingEventType.Shortcut) {
      const shortcutListenerArgs = listenerArgs as SlackShortcutMiddlewareArgs;
      shortcutListenerArgs.shortcut = shortcutListenerArgs.payload;
    }

    // Set say() utility
    if (conversationId !== undefined && type !== IncomingEventType.Options) {
      listenerArgs.say = createSay(conversationId);
    }

    // Set respond() utility
    if (body.response_url) {
      listenerArgs.respond = (response: string | RespondArguments): Promise<any> => {
        const validResponse: RespondArguments =
            (typeof response === 'string') ? { text: response } : response;

        return this.axios.post(body.response_url, validResponse);
      };
    }

    // Set ack() utility
    if (type !== IncomingEventType.Event) {
      listenerArgs.ack = ack;
    } else {
      // Events API requests are acknowledged right away, since there's no data expected
      await ack();
    }
    const middlewareChain = [...this.middleware];

    if (this.listeners.length > 0) {
      middlewareChain.push(async (ctx) => {
        const { next } = ctx;

        await Promise.all(this.listeners.map(
            listener => processMiddleware(listener, ctx)));

        await next();
      });
    }

    // Dispatch event through global middleware
<<<<<<< HEAD
    processMiddleware(
      listenerArgs as AnyMiddlewareArgs,
      this.middleware,
      (globalProcessedContext: Context, globalProcessedArgs: AnyMiddlewareArgs, startGlobalBubble) => {
        this.listeners.forEach((listenerMiddleware) => {
          // Dispatch event through all listeners
          processMiddleware(
            globalProcessedArgs,
            listenerMiddleware,
            (_listenerProcessedContext, _listenerProcessedArgs, startListenerBubble) => {
              startListenerBubble();
            },
            (error) => {
              startGlobalBubble(error);
            },
            globalProcessedContext,
            this.logger,
            listenerArgClient,
          );
        });
      },
      (globalError?: CodedError | Error) => {
        if (globalError !== undefined) {
          this.onGlobalError(globalError);
        }
      },
      context,
      this.logger,
      listenerArgClient,
    );
=======
    try {
      await processMiddleware(middlewareChain, {
        context,
        ...(listenerArgs as MiddlewareContext<AnyMiddlewareArgs>),
      });
    } catch (error) {
      return this.handleError(error);
    }
>>>>>>> 3a1fc9ed
  }

  /**
   * Global error handler. The final destination for all errors (hopefully).
   */
  public handleError(error: Error): Promise<void> {
    return this.errorHandler(asCodedError(error));
  }

}

const tokenUsage = 'Apps used in one workspace should be initialized with a token. Apps used in many workspaces ' +
  'should be initialized with a authorize.';

const validViewTypes = ['view_closed', 'view_submission'];

/**
 * Helper which builds the data structure the authorize hook uses to provide tokens for the context.
 */
function buildSource(
  type: IncomingEventType,
  channelId: string | undefined,
  body: AnyMiddlewareArgs['body'],
): AuthorizeSourceData {
  // NOTE: potentially something that can be optimized, so that each of these conditions isn't evaluated more than once.
  // if this makes it prettier, great! but we should probably check perf before committing to any specific optimization.

  // tslint:disable:max-line-length
  const source: AuthorizeSourceData = {
    teamId:
      ((type === IncomingEventType.Event || type === IncomingEventType.Command) ? (body as (SlackEventMiddlewareArgs | SlackCommandMiddlewareArgs)['body']).team_id as string :
        (type === IncomingEventType.Action || type === IncomingEventType.Options || type === IncomingEventType.ViewAction || type === IncomingEventType.Shortcut) ? (body as (SlackActionMiddlewareArgs | SlackOptionsMiddlewareArgs | SlackViewMiddlewareArgs | SlackShortcutMiddlewareArgs)['body']).team.id as string :
          assertNever(type)),
    enterpriseId:
      ((type === IncomingEventType.Event || type === IncomingEventType.Command) ? (body as (SlackEventMiddlewareArgs | SlackCommandMiddlewareArgs)['body']).enterprise_id as string :
        (type === IncomingEventType.Action || type === IncomingEventType.Options || type === IncomingEventType.ViewAction || type === IncomingEventType.Shortcut) ? (body as (SlackActionMiddlewareArgs | SlackOptionsMiddlewareArgs | SlackViewMiddlewareArgs | SlackShortcutMiddlewareArgs)['body']).team.enterprise_id as string :
          undefined),
    userId:
      ((type === IncomingEventType.Event) ?
        ((typeof (body as SlackEventMiddlewareArgs['body']).event.user === 'string') ? (body as SlackEventMiddlewareArgs['body']).event.user as string :
          (typeof (body as SlackEventMiddlewareArgs['body']).event.user === 'object') ? (body as SlackEventMiddlewareArgs['body']).event.user.id as string :
            ((body as SlackEventMiddlewareArgs['body']).event.channel !== undefined && (body as SlackEventMiddlewareArgs['body']).event.channel.creator !== undefined) ? (body as SlackEventMiddlewareArgs['body']).event.channel.creator as string :
              ((body as SlackEventMiddlewareArgs['body']).event.subteam !== undefined && (body as SlackEventMiddlewareArgs['body']).event.subteam.created_by !== undefined) ? (body as SlackEventMiddlewareArgs['body']).event.subteam.created_by as string :
                undefined) :
        (type === IncomingEventType.Action || type === IncomingEventType.Options || type === IncomingEventType.ViewAction || type === IncomingEventType.Shortcut) ? (body as (SlackActionMiddlewareArgs | SlackOptionsMiddlewareArgs | SlackViewMiddlewareArgs)['body']).user.id as string :
          (type === IncomingEventType.Command) ? (body as SlackCommandMiddlewareArgs['body']).user_id as string :
            undefined),
    conversationId: channelId,
  };
  // tslint:enable:max-line-length

  return source;
}

function isBlockActionOrInteractiveMessageBody(
  body: SlackActionMiddlewareArgs['body'],
): body is SlackActionMiddlewareArgs<BlockAction | InteractiveMessage>['body'] {
  return (body as SlackActionMiddlewareArgs<BlockAction | InteractiveMessage>['body']).actions !== undefined;
}

function defaultErrorHandler(logger: Logger): ErrorHandler {
  return (error) => {
    logger.error(error);

    return Promise.reject(error);
  };
}

function singleTeamAuthorization(
  client: WebClient,
  authorization: Partial<AuthorizeResult> & { botToken: Required<AuthorizeResult>['botToken'] },
): Authorize {
  // TODO: warn when something needed isn't found
  const identifiers: Promise<{ botUserId: string, botId: string }> = authorization.botUserId !== undefined &&
    authorization.botId !== undefined ?
    Promise.resolve({ botUserId: authorization.botUserId, botId: authorization.botId }) :
    client.auth.test({ token: authorization.botToken })
      .then((result) => {
        return {
          botUserId: (result.user_id as string),
          botId: (result.bot_id as string),
        };
      });

  return async () => {
    return Object.assign({ botToken: authorization.botToken }, await identifiers);
  };
}

function selectToken(context: Context): string | undefined {
  return context.botToken !== undefined ? context.botToken : context.userToken;
<<<<<<< HEAD
}

/* Instrumentation */
addAppMetadata({ name: packageJson.name, version: packageJson.version });

/* Error handling helpers */
function authorizationErrorFromOriginal(original: Error): AuthorizationError {
  const error = errorWithCode('Authorization of incoming event did not succeed.', ErrorCode.AuthorizationError);
  (error as AuthorizationError).original = original;
  return error as AuthorizationError;
=======
>>>>>>> 3a1fc9ed
}

/* Instrumentation */
addAppMetadata({ name: packageJson.name, version: packageJson.version });<|MERGE_RESOLUTION|>--- conflicted
+++ resolved
@@ -219,8 +219,6 @@
     };
     // the public WebClient instance (app.client) - this one doesn't have a token
     this.client = new WebClient(undefined, this.clientOptions);
-<<<<<<< HEAD
-=======
 
     this.axios = axios.create(Object.assign(
       {
@@ -229,7 +227,6 @@
       },
       clientTls,
     ));
->>>>>>> 3a1fc9ed
 
     if (token !== undefined) {
       if (authorize !== undefined) {
@@ -264,11 +261,6 @@
         this.receiver = new ExpressReceiver({
           signingSecret,
           endpoints,
-<<<<<<< HEAD
-          agent,
-          clientTls,
-=======
->>>>>>> 3a1fc9ed
           logger: this.logger,
         });
       }
@@ -472,13 +464,8 @@
   /**
    * Handles events from the receiver
    */
-<<<<<<< HEAD
-  private async onIncomingEvent({ body, ack, respond }: ReceiverEvent): Promise<void> {
-
-=======
   public async processEvent(event: ReceiverEvent): Promise<void> {
     const { body, ack } = event;
->>>>>>> 3a1fc9ed
     // TODO: when generating errors (such as in the say utility) it may become useful to capture the current context,
     // or even all of the args, as properties of the error. This would give error handling code some ability to deal
     // with "finally" type error situations.
@@ -623,38 +610,6 @@
     }
 
     // Dispatch event through global middleware
-<<<<<<< HEAD
-    processMiddleware(
-      listenerArgs as AnyMiddlewareArgs,
-      this.middleware,
-      (globalProcessedContext: Context, globalProcessedArgs: AnyMiddlewareArgs, startGlobalBubble) => {
-        this.listeners.forEach((listenerMiddleware) => {
-          // Dispatch event through all listeners
-          processMiddleware(
-            globalProcessedArgs,
-            listenerMiddleware,
-            (_listenerProcessedContext, _listenerProcessedArgs, startListenerBubble) => {
-              startListenerBubble();
-            },
-            (error) => {
-              startGlobalBubble(error);
-            },
-            globalProcessedContext,
-            this.logger,
-            listenerArgClient,
-          );
-        });
-      },
-      (globalError?: CodedError | Error) => {
-        if (globalError !== undefined) {
-          this.onGlobalError(globalError);
-        }
-      },
-      context,
-      this.logger,
-      listenerArgClient,
-    );
-=======
     try {
       await processMiddleware(middlewareChain, {
         context,
@@ -663,7 +618,6 @@
     } catch (error) {
       return this.handleError(error);
     }
->>>>>>> 3a1fc9ed
   }
 
   /**
@@ -755,19 +709,6 @@
 
 function selectToken(context: Context): string | undefined {
   return context.botToken !== undefined ? context.botToken : context.userToken;
-<<<<<<< HEAD
-}
-
-/* Instrumentation */
-addAppMetadata({ name: packageJson.name, version: packageJson.version });
-
-/* Error handling helpers */
-function authorizationErrorFromOriginal(original: Error): AuthorizationError {
-  const error = errorWithCode('Authorization of incoming event did not succeed.', ErrorCode.AuthorizationError);
-  (error as AuthorizationError).original = original;
-  return error as AuthorizationError;
-=======
->>>>>>> 3a1fc9ed
 }
 
 /* Instrumentation */
